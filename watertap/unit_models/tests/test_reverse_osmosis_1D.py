--- conflicted
+++ resolved
@@ -32,65 +32,15 @@
     MassTransferCoefficient,
     PressureChangeType,
 )
-<<<<<<< HEAD
-from watertap.unit_models.reverse_osmosis_base import TransportModel, ModuleType
-import watertap.property_models.NaCl_prop_pack as props
-
-from idaes.core.solvers import get_solver
-from idaes.core.util.model_statistics import (
-    number_variables,
-    number_unused_variables,
-    number_total_constraints,
-    degrees_of_freedom,
-)
-from idaes.core.util.testing import initialization_tester
-from idaes.core.util.scaling import (
-    calculate_scaling_factors,
-    unscaled_variables_generator,
-    badly_scaled_var_generator,
-)
-
-from watertap.core import (
-    MembraneChannel1DBlock,
-)
-import idaes.logger as idaeslog
-=======
-
->>>>>>> abf7614d
 
 # -----------------------------------------------------------------------------
 # Get default solver for testing
 solver = get_solver()
 # -----------------------------------------------------------------------------
 
-
 def build():
     m = ConcreteModel()
     m.fs = FlowsheetBlock(dynamic=False)
-<<<<<<< HEAD
-    m.fs.properties = props.NaClParameterBlock()
-    m.fs.unit = ReverseOsmosis1D(property_package=m.fs.properties)
-
-    assert len(m.fs.unit.config) == 19
-    assert not m.fs.unit.config.dynamic
-    assert not m.fs.unit.config.has_holdup
-    assert m.fs.unit.config.material_balance_type == MaterialBalanceType.useDefault
-    assert m.fs.unit.config.momentum_balance_type == MomentumBalanceType.pressureTotal
-    assert not m.fs.unit.config.has_pressure_change
-    assert m.fs.unit.config.property_package is m.fs.properties
-    assert m.fs.unit.config.pressure_change_type is PressureChangeType.fixed_per_stage
-    assert (
-        m.fs.unit.config.concentration_polarization_type
-        is ConcentrationPolarizationType.calculated
-    )
-    assert (
-        m.fs.unit.config.mass_transfer_coefficient is MassTransferCoefficient.calculated
-    )
-    assert m.fs.unit.config.module_type is ModuleType.flat_sheet
-    assert not m.fs.unit.config.has_full_reporting
-
-=======
->>>>>>> abf7614d
 
     m.fs.properties = props.NaClParameterBlock()
 
@@ -139,140 +89,6 @@
     m.fs.properties.set_default_scaling(
         "flow_mass_phase_comp", 1e3, index=("Liq", "NaCl")
     )
-<<<<<<< HEAD
-    assert m.fs.unit.config.mass_transfer_coefficient == MassTransferCoefficient.none
-    assert m.fs.unit.config.pressure_change_type == PressureChangeType.calculated
-    assert isinstance(m.fs.unit.feed_side.deltaP, Var)
-    assert isinstance(m.fs.unit.feed_side.dP_dx, Var)
-    assert isinstance(m.fs.unit.deltaP, Var)
-    assert isinstance(m.fs.unit.feed_side.channel_height, Var)
-    assert isinstance(m.fs.unit.feed_side.dh, Var)
-    assert isinstance(m.fs.unit.feed_side.spacer_porosity, Var)
-    assert isinstance(m.fs.unit.feed_side.N_Re, Var)
-
-
-@pytest.mark.unit
-def test_option_friction_factor_spiral_wound():
-    m = ConcreteModel()
-    m.fs = FlowsheetBlock(dynamic=False)
-    m.fs.properties = props.NaClParameterBlock()
-    m.fs.unit = ReverseOsmosis1D(
-        property_package=m.fs.properties,
-        has_pressure_change=True,
-        concentration_polarization_type=ConcentrationPolarizationType.calculated,
-        mass_transfer_coefficient=MassTransferCoefficient.calculated,
-        pressure_change_type=PressureChangeType.calculated,
-        module_type=ModuleType.spiral_wound,
-    )
-
-    assert m.fs.unit.config.module_type == ModuleType.spiral_wound
-    assert isinstance(m.fs.unit.feed_side.velocity, Var)
-    assert isinstance(m.fs.unit.feed_side.eq_friction_factor, Constraint)
-
-
-class TestReverseOsmosis:
-    @pytest.fixture(scope="class")
-    def RO_frame(self):
-        m = ConcreteModel()
-        m.fs = FlowsheetBlock(dynamic=False)
-
-        m.fs.properties = props.NaClParameterBlock()
-
-        m.fs.unit = ReverseOsmosis1D(
-            property_package=m.fs.properties,
-            has_pressure_change=True,
-            concentration_polarization_type=ConcentrationPolarizationType.calculated,
-            mass_transfer_coefficient=MassTransferCoefficient.calculated,
-            pressure_change_type=PressureChangeType.calculated,
-            transformation_scheme="BACKWARD",
-            transformation_method="dae.finite_difference",
-            finite_elements=3,
-            has_full_reporting=True,
-        )
-
-        # fully specify system
-        feed_flow_mass = 1000 / 3600
-        feed_mass_frac_NaCl = 0.034283
-        feed_pressure = 70e5
-
-        feed_temperature = 273.15 + 25
-        A = 4.2e-12
-        B = 3.5e-8
-        pressure_atmospheric = 1e5
-        feed_mass_frac_H2O = 1 - feed_mass_frac_NaCl
-
-        m.fs.unit.inlet.flow_mass_phase_comp[0, "Liq", "NaCl"].fix(
-            feed_flow_mass * feed_mass_frac_NaCl
-        )
-
-        m.fs.unit.inlet.flow_mass_phase_comp[0, "Liq", "H2O"].fix(
-            feed_flow_mass * feed_mass_frac_H2O
-        )
-
-        m.fs.unit.inlet.pressure[0].fix(feed_pressure)
-        m.fs.unit.inlet.temperature[0].fix(feed_temperature)
-        m.fs.unit.A_comp.fix(A)
-        m.fs.unit.B_comp.fix(B)
-        m.fs.unit.permeate.pressure[0].fix(pressure_atmospheric)
-        m.fs.unit.feed_side.N_Re[0, 0].fix(400)
-        m.fs.unit.recovery_mass_phase_comp[0, "Liq", "H2O"].fix(0.5)
-        m.fs.unit.feed_side.spacer_porosity.fix(0.97)
-        m.fs.unit.feed_side.channel_height.fix(0.001)
-
-        return m
-
-    @pytest.mark.unit
-    def test_build(self, RO_frame):
-        m = RO_frame
-
-        # test ports
-        port_lst = ["inlet", "retentate", "permeate"]
-        for port_str in port_lst:
-            port = getattr(m.fs.unit, port_str)
-            assert isinstance(port, Port)
-            # number of state variables for NaCl property package
-            assert len(port.vars) == 3
-
-        # test feed-side control volume and associated stateblocks
-        assert isinstance(m.fs.unit.feed_side, MembraneChannel1DBlock)
-        cv_stateblock_lst = ["properties"]
-        for sb_str in cv_stateblock_lst:
-            sb = getattr(m.fs.unit.feed_side, sb_str)
-            assert isinstance(sb, props.NaClStateBlock)
-
-        stateblock_lst = ["permeate_side", "mixed_permeate"]
-        for sb_str in stateblock_lst:
-            sb = getattr(m.fs.unit, sb_str)
-            assert isinstance(sb, StateBlock)
-            assert isinstance(sb, props.NaClStateBlock)
-
-        # test statistics
-        assert number_variables(m) == 240
-        assert number_total_constraints(m) == 203
-        assert number_unused_variables(m) == 14
-
-    @pytest.mark.integration
-    def test_units(self, RO_frame):
-        m = RO_frame
-        assert_units_consistent(m.fs.unit)
-
-    @pytest.mark.unit
-    def test_dof(self, RO_frame):
-        m = RO_frame
-        assert degrees_of_freedom(m) == 0
-
-    @pytest.mark.unit
-    def test_calculate_scaling(self, RO_frame):
-        m = RO_frame
-
-        m.fs.properties.set_default_scaling(
-            "flow_mass_phase_comp", 1e1, index=("Liq", "H2O")
-        )
-        m.fs.properties.set_default_scaling(
-            "flow_mass_phase_comp", 1e3, index=("Liq", "NaCl")
-        )
-=======
->>>>>>> abf7614d
 
     iscale.calculate_scaling_factors(m.fs.unit)
 
@@ -740,66 +556,7 @@
         ] = 0.3895066
         self.unit_solutions[
             m.fs.unit.mixed_permeate[0].flow_mass_phase_comp["Liq", "NaCl"]
-<<<<<<< HEAD
-        )
-
-    @pytest.mark.component
-    def test_friction_factor_spiral_wound(self):
-        m = ConcreteModel()
-        m.fs = FlowsheetBlock(dynamic=False)
-
-        m.fs.properties = props.NaClParameterBlock()
-
-        m.fs.unit = ReverseOsmosis1D(
-            property_package=m.fs.properties,
-            has_pressure_change=True,
-            concentration_polarization_type=ConcentrationPolarizationType.calculated,
-            mass_transfer_coefficient=MassTransferCoefficient.calculated,
-            pressure_change_type=PressureChangeType.calculated,
-            module_type=ModuleType.spiral_wound,
-            transformation_scheme="BACKWARD",
-            transformation_method="dae.finite_difference",
-            finite_elements=3,
-        )
-
-        # fully specify system
-        feed_flow_mass = 1
-        feed_mass_frac_NaCl = 0.035
-        feed_pressure = 50e5
-        feed_temperature = 273.15 + 25
-        membrane_area = 19
-        A = 4.2e-12
-        B = 3.5e-8
-        pressure_atmospheric = 101325
-        feed_mass_frac_H2O = 1 - feed_mass_frac_NaCl
-
-        m.fs.unit.inlet.flow_mass_phase_comp[0, "Liq", "NaCl"].fix(
-            feed_flow_mass * feed_mass_frac_NaCl
-        )
-
-        m.fs.unit.inlet.flow_mass_phase_comp[0, "Liq", "H2O"].fix(
-            feed_flow_mass * feed_mass_frac_H2O
-        )
-
-        m.fs.unit.inlet.pressure[0].fix(feed_pressure)
-        m.fs.unit.inlet.temperature[0].fix(feed_temperature)
-        m.fs.unit.area.fix(membrane_area)
-        m.fs.unit.A_comp.fix(A)
-        m.fs.unit.B_comp.fix(B)
-        m.fs.unit.permeate.pressure[0].fix(pressure_atmospheric)
-        m.fs.unit.length.fix(8)
-        m.fs.unit.feed_side.spacer_porosity.fix(0.75)
-        m.fs.unit.feed_side.channel_height.fix(0.002)
-
-        # test statistics
-        assert number_variables(m) == 240
-        assert number_total_constraints(m) == 203
-        assert number_unused_variables(m) == 14
-
-        assert_units_consistent(m.fs.unit)
-=======
         ] = 0.000546681
->>>>>>> abf7614d
 
         return m
 
@@ -859,49 +616,23 @@
     )
     iscale.calculate_scaling_factors(m.fs.unit)
 
-<<<<<<< HEAD
-        assert value(flow_mass_inlet) == pytest.approx(1.0, rel=1e-3)
-        assert value(flow_mass_retentate) == pytest.approx(0.90415, rel=1e-3)
-        assert value(flow_mass_permeate) == pytest.approx(9.584e-2, rel=1e-3)
-=======
     return m
->>>>>>> abf7614d
 
 
 class TestReverseOsmosis1D_friction_factor_spiral_wound(UnitTestHarness):
     def configure(self):
         m = build_friction_factor_spiral_wound()
         x_interface_in = m.fs.unit.feed_side.length_domain.at(2)
-<<<<<<< HEAD
-        assert pytest.approx(-4.826e5, rel=1e-3) == value(m.fs.unit.deltaP[0])
-        assert pytest.approx(5.932e-3, rel=1e-3) == value(
-            m.fs.unit.flux_mass_phase_comp[0, x_interface_in, "Liq", "H2O"]
-        )
-        assert pytest.approx(1.448e-6, rel=1e-3) == value(
-=======
 
         self.unit_solutions[
             m.fs.unit.flux_mass_phase_comp[0, x_interface_in, "Liq", "H2O"]
         ] = 0.00590823
         self.unit_solutions[
->>>>>>> abf7614d
             m.fs.unit.flux_mass_phase_comp[0, x_interface_in, "Liq", "NaCl"]
         ] = 1.494063e-6
         self.unit_solutions[m.fs.unit.flux_mass_phase_comp[0, 1, "Liq", "H2O"]] = (
             0.00474506
         )
-<<<<<<< HEAD
-        assert pytest.approx(4.182e-3, rel=1e-3) == value(
-            m.fs.unit.flux_mass_phase_comp[0, 1, "Liq", "H2O"]
-        )
-        assert pytest.approx(1.4916e-6, rel=1e-3) == value(
-            m.fs.unit.flux_mass_phase_comp[0, 1, "Liq", "NaCl"]
-        )
-        assert pytest.approx(9.581e-2, rel=1e-3) == value(
-            m.fs.unit.mixed_permeate[0].flow_mass_phase_comp["Liq", "H2O"]
-        )
-        assert pytest.approx(2.794e-5, rel=1e-3) == value(
-=======
         self.unit_solutions[m.fs.unit.flux_mass_phase_comp[0, 1, "Liq", "NaCl"]] = (
             1.559319e-6
         )
@@ -909,7 +640,6 @@
             m.fs.unit.mixed_permeate[0].flow_mass_phase_comp["Liq", "H2O"]
         ] = 0.1010762
         self.unit_solutions[
->>>>>>> abf7614d
             m.fs.unit.mixed_permeate[0].flow_mass_phase_comp["Liq", "NaCl"]
         ] = 2.9015866e-5
 
