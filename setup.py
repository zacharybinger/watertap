--- conflicted
+++ resolved
@@ -101,12 +101,9 @@
         "scipy",
         # for parameter_sweep
         "h5py",
-<<<<<<< HEAD
-        # for UI API models (though may be generally useful)
+        # for watertap.ui.api_model (though may be generally useful)
         "pydantic",
-=======
         "numpy",
->>>>>>> b94cc15c
     ],
     extras_require={
         "testing": [
