--- conflicted
+++ resolved
@@ -36,27 +36,11 @@
     plt.contourf(x1, x2, z, 25)
     plt.plot(0.2, 0.4, "ro", markersize=12, markeredgecolor="black", markeredgewidth=3)
     ticks = np.linspace(0, 2, 5, endpoint=True)
-    cbar = plt.colorbar(ticks=ticks, label=r"$x_1^2 + x_2^2$")
+    cbar_label = r"$x_1^2 + x_2^2$"
+    cbar = plt.colorbar(ticks=ticks)
+    cbar.set_label(cbar_label, rotation=270, labelpad=40)
     plt.show()
 
-<<<<<<< HEAD
-z = np.vectorize(_z)(x1, x2)
-plt.figure(figsize=(10, 8))
-plt.rc("font", size=18)
-plt.xlabel(r"$x_1$")
-plt.ylabel(r"$x_2$")
-plt.xlim(0, 1)
-plt.ylim(0, 1)
-plt.axline((-1, 1), (1, 0), color="r", linewidth=4.0)
-plt.contourf(x1, x2, z, 25)
-plt.plot(0.2, 0.4, "ro", markersize=12, markeredgecolor="black", markeredgewidth=3)
-ticks = np.linspace(0, 2, 5, endpoint=True)
-cbar_label = r"$x_1^2 + x_2^2$"
-cbar = plt.colorbar(ticks=ticks)
-cbar.set_label(cbar_label, rotation=0, labelpad=40)
-plt.show()
-=======
 
 if __name__ == "__main__":
-    main()
->>>>>>> c508f555
+    main()